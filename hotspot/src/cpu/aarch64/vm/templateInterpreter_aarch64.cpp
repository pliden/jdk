/*
 * Copyright (c) 2003, 2015, Oracle and/or its affiliates. All rights reserved.
 * Copyright (c) 2014, Red Hat Inc. All rights reserved.
 * DO NOT ALTER OR REMOVE COPYRIGHT NOTICES OR THIS FILE HEADER.
 *
 * This code is free software; you can redistribute it and/or modify it
 * under the terms of the GNU General Public License version 2 only, as
 * published by the Free Software Foundation.
 *
 * This code is distributed in the hope that it will be useful, but WITHOUT
 * ANY WARRANTY; without even the implied warranty of MERCHANTABILITY or
 * FITNESS FOR A PARTICULAR PURPOSE.  See the GNU General Public License
 * version 2 for more details (a copy is included in the LICENSE file that
 * accompanied this code).
 *
 * You should have received a copy of the GNU General Public License version
 * 2 along with this work; if not, write to the Free Software Foundation,
 * Inc., 51 Franklin St, Fifth Floor, Boston, MA 02110-1301 USA.
 *
 * Please contact Oracle, 500 Oracle Parkway, Redwood Shores, CA 94065 USA
 * or visit www.oracle.com if you need additional information or have any
 * questions.
 *
 */

#include "precompiled.hpp"
#include "interpreter/interpreter.hpp"
#include "oops/constMethod.hpp"
#include "oops/method.hpp"
#include "runtime/frame.inline.hpp"
#include "utilities/debug.hpp"
#include "utilities/macros.hpp"


int AbstractInterpreter::BasicType_as_index(BasicType type) {
  int i = 0;
  switch (type) {
    case T_BOOLEAN: i = 0; break;
    case T_CHAR   : i = 1; break;
    case T_BYTE   : i = 2; break;
    case T_SHORT  : i = 3; break;
    case T_INT    : i = 4; break;
    case T_LONG   : i = 5; break;
    case T_VOID   : i = 6; break;
    case T_FLOAT  : i = 7; break;
    case T_DOUBLE : i = 8; break;
    case T_OBJECT : i = 9; break;
    case T_ARRAY  : i = 9; break;
    default       : ShouldNotReachHere();
  }
  assert(0 <= i && i < AbstractInterpreter::number_of_result_handlers,
         "index out of bounds");
  return i;
}

<<<<<<< HEAD

address TemplateInterpreterGenerator::generate_result_handler_for(
        BasicType type) {
    address entry = __ pc();
  switch (type) {
  case T_BOOLEAN: __ uxtb(r0, r0);        break;
  case T_CHAR   : __ uxth(r0, r0);       break;
  case T_BYTE   : __ sxtb(r0, r0);        break;
  case T_SHORT  : __ sxth(r0, r0);        break;
  case T_INT    : __ uxtw(r0, r0);        break;  // FIXME: We almost certainly don't need this
  case T_LONG   : /* nothing to do */        break;
  case T_VOID   : /* nothing to do */        break;
  case T_FLOAT  : /* nothing to do */        break;
  case T_DOUBLE : /* nothing to do */        break;
  case T_OBJECT :
    // retrieve result from frame
    __ ldr(r0, Address(rfp, frame::interpreter_frame_oop_temp_offset*wordSize));
    // and verify it
    __ verify_oop(r0);
    break;
  default       : ShouldNotReachHere();
  }
  __ ret(lr);                                  // return from result handler
  return entry;
}

address TemplateInterpreterGenerator::generate_safept_entry_for(
        TosState state,
        address runtime_entry) {
  address entry = __ pc();
  __ push(state);
  __ call_VM(noreg, runtime_entry);
  __ membar(Assembler::AnyAny);
  __ dispatch_via(vtos, Interpreter::_normal_table.table_for(vtos));
  return entry;
}

// Helpers for commoning out cases in the various type of method entries.
//


// increment invocation count & check for overflow
//
// Note: checking for negative value instead of overflow
//       so we have a 'sticky' overflow test
//
// rmethod: method
//
void InterpreterGenerator::generate_counter_incr(
        Label* overflow,
        Label* profile_method,
        Label* profile_method_continue) {
  Label done;
  // Note: In tiered we increment either counters in Method* or in MDO depending if we're profiling or not.
  if (TieredCompilation) {
    int increment = InvocationCounter::count_increment;
    Label no_mdo;
    if (ProfileInterpreter) {
      // Are we profiling?
      __ ldr(r0, Address(rmethod, Method::method_data_offset()));
      __ cbz(r0, no_mdo);
      // Increment counter in the MDO
      const Address mdo_invocation_counter(r0, in_bytes(MethodData::invocation_counter_offset()) +
                                                in_bytes(InvocationCounter::counter_offset()));
      const Address mask(r0, in_bytes(MethodData::invoke_mask_offset()));
      __ increment_mask_and_jump(mdo_invocation_counter, increment, mask, rscratch1, rscratch2, false, Assembler::EQ, overflow);
      __ b(done);
    }
    __ bind(no_mdo);
    // Increment counter in MethodCounters
    const Address invocation_counter(rscratch2,
                  MethodCounters::invocation_counter_offset() +
                  InvocationCounter::counter_offset());
    __ get_method_counters(rmethod, rscratch2, done);
    const Address mask(rscratch2, in_bytes(MethodCounters::invoke_mask_offset()));
    __ increment_mask_and_jump(invocation_counter, increment, mask, rscratch1, r1, false, Assembler::EQ, overflow);
    __ bind(done);
  } else { // not TieredCompilation
    const Address backedge_counter(rscratch2,
                  MethodCounters::backedge_counter_offset() +
                  InvocationCounter::counter_offset());
    const Address invocation_counter(rscratch2,
                  MethodCounters::invocation_counter_offset() +
                  InvocationCounter::counter_offset());

    __ get_method_counters(rmethod, rscratch2, done);

    if (ProfileInterpreter) { // %%% Merge this into MethodData*
      __ ldrw(r1, Address(rscratch2, MethodCounters::interpreter_invocation_counter_offset()));
      __ addw(r1, r1, 1);
      __ strw(r1, Address(rscratch2, MethodCounters::interpreter_invocation_counter_offset()));
    }
    // Update standard invocation counters
    __ ldrw(r1, invocation_counter);
    __ ldrw(r0, backedge_counter);

    __ addw(r1, r1, InvocationCounter::count_increment);
    __ andw(r0, r0, InvocationCounter::count_mask_value);

    __ strw(r1, invocation_counter);
    __ addw(r0, r0, r1);                // add both counters

    // profile_method is non-null only for interpreted method so
    // profile_method != NULL == !native_call

    if (ProfileInterpreter && profile_method != NULL) {
      // Test to see if we should create a method data oop
      __ ldr(rscratch2, Address(rmethod, Method::method_counters_offset()));
      __ ldrw(rscratch2, Address(rscratch2, in_bytes(MethodCounters::interpreter_profile_limit_offset())));
      __ cmpw(r0, rscratch2);
      __ br(Assembler::LT, *profile_method_continue);

      // if no method data exists, go to profile_method
      __ test_method_data_pointer(rscratch2, *profile_method);
    }

    {
      __ ldr(rscratch2, Address(rmethod, Method::method_counters_offset()));
      __ ldrw(rscratch2, Address(rscratch2, in_bytes(MethodCounters::interpreter_invocation_limit_offset())));
      __ cmpw(r0, rscratch2);
      __ br(Assembler::HS, *overflow);
    }
    __ bind(done);
  }
}

void InterpreterGenerator::generate_counter_overflow(Label* do_continue) {

  // Asm interpreter on entry
  // On return (i.e. jump to entry_point) [ back to invocation of interpreter ]
  // Everything as it was on entry

  // InterpreterRuntime::frequency_counter_overflow takes two
  // arguments, the first (thread) is passed by call_VM, the second
  // indicates if the counter overflow occurs at a backwards branch
  // (NULL bcp).  We pass zero for it.  The call returns the address
  // of the verified entry point for the method or NULL if the
  // compilation did not complete (either went background or bailed
  // out).
  __ mov(c_rarg1, 0);
  __ call_VM(noreg,
             CAST_FROM_FN_PTR(address,
                              InterpreterRuntime::frequency_counter_overflow),
             c_rarg1);

  __ b(*do_continue);
}

// See if we've got enough room on the stack for locals plus overhead.
// The expression stack grows down incrementally, so the normal guard
// page mechanism will work for that.
//
// NOTE: Since the additional locals are also always pushed (wasn't
// obvious in generate_method_entry) so the guard should work for them
// too.
//
// Args:
//      r3: number of additional locals this frame needs (what we must check)
//      rmethod: Method*
//
// Kills:
//      r0
void InterpreterGenerator::generate_stack_overflow_check(void) {

  // monitor entry size: see picture of stack set
  // (generate_method_entry) and frame_amd64.hpp
  const int entry_size = frame::interpreter_frame_monitor_size() * wordSize;

  // total overhead size: entry_size + (saved rbp through expr stack
  // bottom).  be sure to change this if you add/subtract anything
  // to/from the overhead area
  const int overhead_size =
    -(frame::interpreter_frame_initial_sp_offset * wordSize) + entry_size;

  const int page_size = os::vm_page_size();

  Label after_frame_check;

  // see if the frame is greater than one page in size. If so,
  // then we need to verify there is enough stack space remaining
  // for the additional locals.
  //
  // Note that we use SUBS rather than CMP here because the immediate
  // field of this instruction may overflow.  SUBS can cope with this
  // because it is a macro that will expand to some number of MOV
  // instructions and a register operation.
  __ subs(rscratch1, r3, (page_size - overhead_size) / Interpreter::stackElementSize);
  __ br(Assembler::LS, after_frame_check);

  // compute rsp as if this were going to be the last frame on
  // the stack before the red zone

  const Address stack_base(rthread, Thread::stack_base_offset());
  const Address stack_size(rthread, Thread::stack_size_offset());

  // locals + overhead, in bytes
  __ mov(r0, overhead_size);
  __ add(r0, r0, r3, Assembler::LSL, Interpreter::logStackElementSize);  // 2 slots per parameter.

  __ ldr(rscratch1, stack_base);
  __ ldr(rscratch2, stack_size);

#ifdef ASSERT
  Label stack_base_okay, stack_size_okay;
  // verify that thread stack base is non-zero
  __ cbnz(rscratch1, stack_base_okay);
  __ stop("stack base is zero");
  __ bind(stack_base_okay);
  // verify that thread stack size is non-zero
  __ cbnz(rscratch2, stack_size_okay);
  __ stop("stack size is zero");
  __ bind(stack_size_okay);
#endif

  // Add stack base to locals and subtract stack size
  __ sub(rscratch1, rscratch1, rscratch2); // Stack limit
  __ add(r0, r0, rscratch1);

  // Use the maximum number of pages we might bang.
  const int max_pages = StackShadowPages > (StackRedPages+StackYellowPages) ? StackShadowPages :
                                                                              (StackRedPages+StackYellowPages);

  // add in the red and yellow zone sizes
  __ add(r0, r0, max_pages * page_size * 2);

  // check against the current stack bottom
  __ cmp(sp, r0);
  __ br(Assembler::HI, after_frame_check);

  // Remove the incoming args, peeling the machine SP back to where it
  // was in the caller.  This is not strictly necessary, but unless we
  // do so the stack frame may have a garbage FP; this ensures a
  // correct call stack that we can always unwind.  The ANDR should be
  // unnecessary because the sender SP in r13 is always aligned, but
  // it doesn't hurt.
  __ andr(sp, r13, -16);

  // Note: the restored frame is not necessarily interpreted.
  // Use the shared runtime version of the StackOverflowError.
  assert(StubRoutines::throw_StackOverflowError_entry() != NULL, "stub not yet generated");
  __ far_jump(RuntimeAddress(StubRoutines::throw_StackOverflowError_entry()));

  // all done with frame size check
  __ bind(after_frame_check);
}

// Allocate monitor and lock method (asm interpreter)
//
// Args:
//      rmethod: Method*
//      rlocals: locals
//
// Kills:
//      r0
//      c_rarg0, c_rarg1, c_rarg2, c_rarg3, ...(param regs)
//      rscratch1, rscratch2 (scratch regs)
void TemplateInterpreterGenerator::lock_method() {
  // synchronize method
  const Address access_flags(rmethod, Method::access_flags_offset());
  const Address monitor_block_top(
        rfp,
        frame::interpreter_frame_monitor_block_top_offset * wordSize);
  const int entry_size = frame::interpreter_frame_monitor_size() * wordSize;

#ifdef ASSERT
  {
    Label L;
    __ ldrw(r0, access_flags);
    __ tst(r0, JVM_ACC_SYNCHRONIZED);
    __ br(Assembler::NE, L);
    __ stop("method doesn't need synchronization");
    __ bind(L);
  }
#endif // ASSERT

  // get synchronization object
  {
    const int mirror_offset = in_bytes(Klass::java_mirror_offset());
    Label done;
    __ ldrw(r0, access_flags);
    __ tst(r0, JVM_ACC_STATIC);
    // get receiver (assume this is frequent case)
    __ ldr(r0, Address(rlocals, Interpreter::local_offset_in_bytes(0)));
    __ br(Assembler::EQ, done);
    __ ldr(r0, Address(rmethod, Method::const_offset()));
    __ ldr(r0, Address(r0, ConstMethod::constants_offset()));
    __ ldr(r0, Address(r0,
                           ConstantPool::pool_holder_offset_in_bytes()));
    __ ldr(r0, Address(r0, mirror_offset));

#ifdef ASSERT
    {
      Label L;
      __ cbnz(r0, L);
      __ stop("synchronization object is NULL");
      __ bind(L);
    }
#endif // ASSERT

    __ bind(done);
  }

  // add space for monitor & lock
  __ sub(sp, sp, entry_size); // add space for a monitor entry
  __ sub(esp, esp, entry_size);
  __ mov(rscratch1, esp);
  __ str(rscratch1, monitor_block_top);  // set new monitor block top
  // store object
  __ str(r0, Address(esp, BasicObjectLock::obj_offset_in_bytes()));
  __ mov(c_rarg1, esp); // object address
  __ lock_object(c_rarg1);
}

// Generate a fixed interpreter frame. This is identical setup for
// interpreted methods and for native methods hence the shared code.
//
// Args:
//      lr: return address
//      rmethod: Method*
//      rlocals: pointer to locals
//      rcpool: cp cache
//      stack_pointer: previous sp
void TemplateInterpreterGenerator::generate_fixed_frame(bool native_call) {
  // initialize fixed part of activation frame
  if (native_call) {
    __ sub(esp, sp, 12 *  wordSize);
    __ mov(rbcp, zr);
    __ stp(esp, zr, Address(__ pre(sp, -12 * wordSize)));
    // add 2 zero-initialized slots for native calls
    __ stp(zr, zr, Address(sp, 10 * wordSize));
  } else {
    __ sub(esp, sp, 10 *  wordSize);
    __ ldr(rscratch1, Address(rmethod, Method::const_offset()));      // get ConstMethod
    __ add(rbcp, rscratch1, in_bytes(ConstMethod::codes_offset())); // get codebase
    __ stp(esp, rbcp, Address(__ pre(sp, -10 * wordSize)));
  }

  if (ProfileInterpreter) {
    Label method_data_continue;
    __ ldr(rscratch1, Address(rmethod, Method::method_data_offset()));
    __ cbz(rscratch1, method_data_continue);
    __ lea(rscratch1, Address(rscratch1, in_bytes(MethodData::data_offset())));
    __ bind(method_data_continue);
    __ stp(rscratch1, rmethod, Address(sp, 4 * wordSize));  // save Method* and mdp (method data pointer)
  } else {
    __ stp(zr, rmethod, Address(sp, 4 * wordSize));        // save Method* (no mdp)
  }

  __ ldr(rcpool, Address(rmethod, Method::const_offset()));
  __ ldr(rcpool, Address(rcpool, ConstMethod::constants_offset()));
  __ ldr(rcpool, Address(rcpool, ConstantPool::cache_offset_in_bytes()));
  __ stp(rlocals, rcpool, Address(sp, 2 * wordSize));

  __ stp(rfp, lr, Address(sp, 8 * wordSize));
  __ lea(rfp, Address(sp, 8 * wordSize));

  // set sender sp
  // leave last_sp as null
  __ stp(zr, r13, Address(sp, 6 * wordSize));

  // Move SP out of the way
  if (! native_call) {
    __ ldr(rscratch1, Address(rmethod, Method::const_offset()));
    __ ldrh(rscratch1, Address(rscratch1, ConstMethod::max_stack_offset()));
    __ add(rscratch1, rscratch1, frame::interpreter_frame_monitor_size() + 2);
    __ sub(rscratch1, sp, rscratch1, ext::uxtw, 3);
    __ andr(sp, rscratch1, -16);
  }
}

// End of helpers

// Various method entries
//------------------------------------------------------------------------------------------------------------------------
//
//

// Method entry for java.lang.ref.Reference.get.
address InterpreterGenerator::generate_Reference_get_entry(void) {
#if INCLUDE_ALL_GCS
  // Code: _aload_0, _getfield, _areturn
  // parameter size = 1
  //
  // The code that gets generated by this routine is split into 2 parts:
  //    1. The "intrinsified" code for G1 (or any SATB based GC),
  //    2. The slow path - which is an expansion of the regular method entry.
  //
  // Notes:-
  // * In the G1 code we do not check whether we need to block for
  //   a safepoint. If G1 is enabled then we must execute the specialized
  //   code for Reference.get (except when the Reference object is null)
  //   so that we can log the value in the referent field with an SATB
  //   update buffer.
  //   If the code for the getfield template is modified so that the
  //   G1 pre-barrier code is executed when the current method is
  //   Reference.get() then going through the normal method entry
  //   will be fine.
  // * The G1 code can, however, check the receiver object (the instance
  //   of java.lang.Reference) and jump to the slow path if null. If the
  //   Reference object is null then we obviously cannot fetch the referent
  //   and so we don't need to call the G1 pre-barrier. Thus we can use the
  //   regular method entry code to generate the NPE.
  //
  // This code is based on generate_accessor_enty.
  //
  // rmethod: Method*
  // r13: senderSP must preserve for slow path, set SP to it on fast path

  address entry = __ pc();

  const int referent_offset = java_lang_ref_Reference::referent_offset;
  guarantee(referent_offset > 0, "referent offset not initialized");

  if (UseG1GC) {
    Label slow_path;
    const Register local_0 = c_rarg0;
    // Check if local 0 != NULL
    // If the receiver is null then it is OK to jump to the slow path.
    __ ldr(local_0, Address(esp, 0));
    __ cbz(local_0, slow_path);


    // Load the value of the referent field.
    const Address field_address(local_0, referent_offset);
    __ load_heap_oop(local_0, field_address);

    // Generate the G1 pre-barrier code to log the value of
    // the referent field in an SATB buffer.
    __ enter(); // g1_write may call runtime
    __ g1_write_barrier_pre(noreg /* obj */,
                            local_0 /* pre_val */,
                            rthread /* thread */,
                            rscratch2 /* tmp */,
                            true /* tosca_live */,
                            true /* expand_call */);
    __ leave();
    // areturn
    __ andr(sp, r13, -16);  // done with stack
    __ ret(lr);

    // generate a vanilla interpreter entry as the slow path
    __ bind(slow_path);
    __ jump_to_entry(Interpreter::entry_for_kind(Interpreter::zerolocals));
    return entry;
  }
#endif // INCLUDE_ALL_GCS

  // If G1 is not enabled then attempt to go through the accessor entry point
  // Reference.get is an accessor
  return generate_accessor_entry();
}

/**
 * Method entry for static native methods:
 *   int java.util.zip.CRC32.update(int crc, int b)
 */
address InterpreterGenerator::generate_CRC32_update_entry() {
  if (UseCRC32Intrinsics) {
    address entry = __ pc();

    // rmethod: Method*
    // r13: senderSP must preserved for slow path
    // esp: args

    Label slow_path;
    // If we need a safepoint check, generate full interpreter entry.
    ExternalAddress state(SafepointSynchronize::address_of_state());
    unsigned long offset;
    __ adrp(rscratch1, ExternalAddress(SafepointSynchronize::address_of_state()), offset);
    __ ldrw(rscratch1, Address(rscratch1, offset));
    assert(SafepointSynchronize::_not_synchronized == 0, "rewrite this code");
    __ cbnz(rscratch1, slow_path);

    // We don't generate local frame and don't align stack because
    // we call stub code and there is no safepoint on this path.

    // Load parameters
    const Register crc = c_rarg0;  // crc
    const Register val = c_rarg1;  // source java byte value
    const Register tbl = c_rarg2;  // scratch

    // Arguments are reversed on java expression stack
    __ ldrw(val, Address(esp, 0));              // byte value
    __ ldrw(crc, Address(esp, wordSize));       // Initial CRC

    __ adrp(tbl, ExternalAddress(StubRoutines::crc_table_addr()), offset);
    __ add(tbl, tbl, offset);

    __ ornw(crc, zr, crc); // ~crc
    __ update_byte_crc32(crc, val, tbl);
    __ ornw(crc, zr, crc); // ~crc

    // result in c_rarg0

    __ andr(sp, r13, -16);
    __ ret(lr);

    // generate a vanilla native entry as the slow path
    __ bind(slow_path);
    __ jump_to_entry(Interpreter::entry_for_kind(Interpreter::native));
    return entry;
  }
  return NULL;
}

/**
 * Method entry for static native methods:
 *   int java.util.zip.CRC32.updateBytes(int crc, byte[] b, int off, int len)
 *   int java.util.zip.CRC32.updateByteBuffer(int crc, long buf, int off, int len)
 */
address InterpreterGenerator::generate_CRC32_updateBytes_entry(AbstractInterpreter::MethodKind kind) {
  if (UseCRC32Intrinsics) {
    address entry = __ pc();

    // rmethod,: Method*
    // r13: senderSP must preserved for slow path

    Label slow_path;
    // If we need a safepoint check, generate full interpreter entry.
    ExternalAddress state(SafepointSynchronize::address_of_state());
    unsigned long offset;
    __ adrp(rscratch1, ExternalAddress(SafepointSynchronize::address_of_state()), offset);
    __ ldrw(rscratch1, Address(rscratch1, offset));
    assert(SafepointSynchronize::_not_synchronized == 0, "rewrite this code");
    __ cbnz(rscratch1, slow_path);

    // We don't generate local frame and don't align stack because
    // we call stub code and there is no safepoint on this path.

    // Load parameters
    const Register crc = c_rarg0;  // crc
    const Register buf = c_rarg1;  // source java byte array address
    const Register len = c_rarg2;  // length
    const Register off = len;      // offset (never overlaps with 'len')

    // Arguments are reversed on java expression stack
    // Calculate address of start element
    if (kind == Interpreter::java_util_zip_CRC32_updateByteBuffer) {
      __ ldr(buf, Address(esp, 2*wordSize)); // long buf
      __ ldrw(off, Address(esp, wordSize)); // offset
      __ add(buf, buf, off); // + offset
      __ ldrw(crc,   Address(esp, 4*wordSize)); // Initial CRC
    } else {
      __ ldr(buf, Address(esp, 2*wordSize)); // byte[] array
      __ add(buf, buf, arrayOopDesc::base_offset_in_bytes(T_BYTE)); // + header size
      __ ldrw(off, Address(esp, wordSize)); // offset
      __ add(buf, buf, off); // + offset
      __ ldrw(crc,   Address(esp, 3*wordSize)); // Initial CRC
    }
    // Can now load 'len' since we're finished with 'off'
    __ ldrw(len, Address(esp, 0x0)); // Length

    __ andr(sp, r13, -16); // Restore the caller's SP

    // We are frameless so we can just jump to the stub.
    __ b(CAST_FROM_FN_PTR(address, StubRoutines::updateBytesCRC32()));

    // generate a vanilla native entry as the slow path
    __ bind(slow_path);
    __ jump_to_entry(Interpreter::entry_for_kind(Interpreter::native));
    return entry;
  }
  return NULL;
}

void InterpreterGenerator::bang_stack_shadow_pages(bool native_call) {
  // Bang each page in the shadow zone. We can't assume it's been done for
  // an interpreter frame with greater than a page of locals, so each page
  // needs to be checked.  Only true for non-native.
  if (UseStackBanging) {
    const int start_page = native_call ? StackShadowPages : 1;
    const int page_size = os::vm_page_size();
    for (int pages = start_page; pages <= StackShadowPages ; pages++) {
      __ sub(rscratch2, sp, pages*page_size);
      __ str(zr, Address(rscratch2));
    }
  }
}


// Interpreter stub for calling a native method. (asm interpreter)
// This sets up a somewhat different looking stack for calling the
// native method than the typical interpreter frame setup.
address InterpreterGenerator::generate_native_entry(bool synchronized) {
  // determine code generation flags
  bool inc_counter  = UseCompiler || CountCompiledCalls || LogTouchedMethods;

  // r1: Method*
  // rscratch1: sender sp

  address entry_point = __ pc();

  const Address constMethod       (rmethod, Method::const_offset());
  const Address access_flags      (rmethod, Method::access_flags_offset());
  const Address size_of_parameters(r2, ConstMethod::
                                       size_of_parameters_offset());

  // get parameter size (always needed)
  __ ldr(r2, constMethod);
  __ load_unsigned_short(r2, size_of_parameters);

  // native calls don't need the stack size check since they have no
  // expression stack and the arguments are already on the stack and
  // we only add a handful of words to the stack

  // rmethod: Method*
  // r2: size of parameters
  // rscratch1: sender sp

  // for natives the size of locals is zero

  // compute beginning of parameters (rlocals)
  __ add(rlocals, esp, r2, ext::uxtx, 3);
  __ add(rlocals, rlocals, -wordSize);

  // Pull SP back to minimum size: this avoids holes in the stack
  __ andr(sp, esp, -16);

  // initialize fixed part of activation frame
  generate_fixed_frame(true);
#ifndef PRODUCT
  // tell the simulator that a method has been entered
  if (NotifySimulator) {
    __ notify(Assembler::method_entry);
  }
#endif

  // make sure method is native & not abstract
#ifdef ASSERT
  __ ldrw(r0, access_flags);
  {
    Label L;
    __ tst(r0, JVM_ACC_NATIVE);
    __ br(Assembler::NE, L);
    __ stop("tried to execute non-native method as native");
    __ bind(L);
  }
  {
    Label L;
    __ tst(r0, JVM_ACC_ABSTRACT);
    __ br(Assembler::EQ, L);
    __ stop("tried to execute abstract method in interpreter");
    __ bind(L);
  }
#endif

  // Since at this point in the method invocation the exception
  // handler would try to exit the monitor of synchronized methods
  // which hasn't been entered yet, we set the thread local variable
  // _do_not_unlock_if_synchronized to true. The remove_activation
  // will check this flag.

   const Address do_not_unlock_if_synchronized(rthread,
        in_bytes(JavaThread::do_not_unlock_if_synchronized_offset()));
  __ mov(rscratch2, true);
  __ strb(rscratch2, do_not_unlock_if_synchronized);

  // increment invocation count & check for overflow
  Label invocation_counter_overflow;
  if (inc_counter) {
    generate_counter_incr(&invocation_counter_overflow, NULL, NULL);
  }

  Label continue_after_compile;
  __ bind(continue_after_compile);

  bang_stack_shadow_pages(true);

  // reset the _do_not_unlock_if_synchronized flag
  __ strb(zr, do_not_unlock_if_synchronized);

  // check for synchronized methods
  // Must happen AFTER invocation_counter check and stack overflow check,
  // so method is not locked if overflows.
  if (synchronized) {
    lock_method();
  } else {
    // no synchronization necessary
#ifdef ASSERT
    {
      Label L;
      __ ldrw(r0, access_flags);
      __ tst(r0, JVM_ACC_SYNCHRONIZED);
      __ br(Assembler::EQ, L);
      __ stop("method needs synchronization");
      __ bind(L);
    }
#endif
  }

  // start execution
#ifdef ASSERT
  {
    Label L;
    const Address monitor_block_top(rfp,
                 frame::interpreter_frame_monitor_block_top_offset * wordSize);
    __ ldr(rscratch1, monitor_block_top);
    __ cmp(esp, rscratch1);
    __ br(Assembler::EQ, L);
    __ stop("broken stack frame setup in interpreter");
    __ bind(L);
  }
#endif

  // jvmti support
  __ notify_method_entry();

  // work registers
  const Register t = r17;
  const Register result_handler = r19;

  // allocate space for parameters
  __ ldr(t, Address(rmethod, Method::const_offset()));
  __ load_unsigned_short(t, Address(t, ConstMethod::size_of_parameters_offset()));

  __ sub(rscratch1, esp, t, ext::uxtx, Interpreter::logStackElementSize);
  __ andr(sp, rscratch1, -16);
  __ mov(esp, rscratch1);

  // get signature handler
  {
    Label L;
    __ ldr(t, Address(rmethod, Method::signature_handler_offset()));
    __ cbnz(t, L);
    __ call_VM(noreg,
               CAST_FROM_FN_PTR(address,
                                InterpreterRuntime::prepare_native_call),
               rmethod);
    __ ldr(t, Address(rmethod, Method::signature_handler_offset()));
    __ bind(L);
  }

  // call signature handler
  assert(InterpreterRuntime::SignatureHandlerGenerator::from() == rlocals,
         "adjust this code");
  assert(InterpreterRuntime::SignatureHandlerGenerator::to() == sp,
         "adjust this code");
  assert(InterpreterRuntime::SignatureHandlerGenerator::temp() == rscratch1,
          "adjust this code");

  // The generated handlers do not touch rmethod (the method).
  // However, large signatures cannot be cached and are generated
  // each time here.  The slow-path generator can do a GC on return,
  // so we must reload it after the call.
  __ blr(t);
  __ get_method(rmethod);        // slow path can do a GC, reload rmethod


  // result handler is in r0
  // set result handler
  __ mov(result_handler, r0);
  // pass mirror handle if static call
  {
    Label L;
    const int mirror_offset = in_bytes(Klass::java_mirror_offset());
    __ ldrw(t, Address(rmethod, Method::access_flags_offset()));
    __ tst(t, JVM_ACC_STATIC);
    __ br(Assembler::EQ, L);
    // get mirror
    __ ldr(t, Address(rmethod, Method::const_offset()));
    __ ldr(t, Address(t, ConstMethod::constants_offset()));
    __ ldr(t, Address(t, ConstantPool::pool_holder_offset_in_bytes()));
    __ ldr(t, Address(t, mirror_offset));
    // copy mirror into activation frame
    __ str(t, Address(rfp, frame::interpreter_frame_oop_temp_offset * wordSize));
    // pass handle to mirror
    __ add(c_rarg1, rfp, frame::interpreter_frame_oop_temp_offset * wordSize);
    __ bind(L);
  }

  // get native function entry point in r10
  {
    Label L;
    __ ldr(r10, Address(rmethod, Method::native_function_offset()));
    address unsatisfied = (SharedRuntime::native_method_throw_unsatisfied_link_error_entry());
    __ mov(rscratch2, unsatisfied);
    __ ldr(rscratch2, rscratch2);
    __ cmp(r10, rscratch2);
    __ br(Assembler::NE, L);
    __ call_VM(noreg,
               CAST_FROM_FN_PTR(address,
                                InterpreterRuntime::prepare_native_call),
               rmethod);
    __ get_method(rmethod);
    __ ldr(r10, Address(rmethod, Method::native_function_offset()));
    __ bind(L);
  }

  // pass JNIEnv
  __ add(c_rarg0, rthread, in_bytes(JavaThread::jni_environment_offset()));

  // It is enough that the pc() points into the right code
  // segment. It does not have to be the correct return pc.
  __ set_last_Java_frame(esp, rfp, (address)NULL, rscratch1);

  // change thread state
#ifdef ASSERT
  {
    Label L;
    __ ldrw(t, Address(rthread, JavaThread::thread_state_offset()));
    __ cmp(t, _thread_in_Java);
    __ br(Assembler::EQ, L);
    __ stop("Wrong thread state in native stub");
    __ bind(L);
  }
#endif

  // Change state to native
  __ mov(rscratch1, _thread_in_native);
  __ lea(rscratch2, Address(rthread, JavaThread::thread_state_offset()));
  __ stlrw(rscratch1, rscratch2);

  // Call the native method.
  __ blrt(r10, rscratch1);
  __ maybe_isb();
  __ get_method(rmethod);
  // result potentially in r0 or v0

  // make room for the pushes we're about to do
  __ sub(rscratch1, esp, 4 * wordSize);
  __ andr(sp, rscratch1, -16);

  // NOTE: The order of these pushes is known to frame::interpreter_frame_result
  // in order to extract the result of a method call. If the order of these
  // pushes change or anything else is added to the stack then the code in
  // interpreter_frame_result must also change.
  __ push(dtos);
  __ push(ltos);

  // change thread state
  __ mov(rscratch1, _thread_in_native_trans);
  __ lea(rscratch2, Address(rthread, JavaThread::thread_state_offset()));
  __ stlrw(rscratch1, rscratch2);

  if (os::is_MP()) {
    if (UseMembar) {
      // Force this write out before the read below
      __ dsb(Assembler::SY);
    } else {
      // Write serialization page so VM thread can do a pseudo remote membar.
      // We use the current thread pointer to calculate a thread specific
      // offset to write to within the page. This minimizes bus traffic
      // due to cache line collision.
      __ serialize_memory(rthread, rscratch2);
    }
  }

  // check for safepoint operation in progress and/or pending suspend requests
  {
    Label Continue;
    {
      unsigned long offset;
      __ adrp(rscratch2, SafepointSynchronize::address_of_state(), offset);
      __ ldrw(rscratch2, Address(rscratch2, offset));
    }
    assert(SafepointSynchronize::_not_synchronized == 0,
           "SafepointSynchronize::_not_synchronized");
    Label L;
    __ cbnz(rscratch2, L);
    __ ldrw(rscratch2, Address(rthread, JavaThread::suspend_flags_offset()));
    __ cbz(rscratch2, Continue);
    __ bind(L);

    // Don't use call_VM as it will see a possible pending exception
    // and forward it and never return here preventing us from
    // clearing _last_native_pc down below. So we do a runtime call by
    // hand.
    //
    __ mov(c_rarg0, rthread);
    __ mov(rscratch2, CAST_FROM_FN_PTR(address, JavaThread::check_special_condition_for_native_trans));
    __ blrt(rscratch2, 1, 0, 0);
    __ maybe_isb();
    __ get_method(rmethod);
    __ reinit_heapbase();
    __ bind(Continue);
  }

  // change thread state
  __ mov(rscratch1, _thread_in_Java);
  __ lea(rscratch2, Address(rthread, JavaThread::thread_state_offset()));
  __ stlrw(rscratch1, rscratch2);

  // reset_last_Java_frame
  __ reset_last_Java_frame(true, true);

  // reset handle block
  __ ldr(t, Address(rthread, JavaThread::active_handles_offset()));
  __ str(zr, Address(t, JNIHandleBlock::top_offset_in_bytes()));

  // If result is an oop unbox and store it in frame where gc will see it
  // and result handler will pick it up

  {
    Label no_oop, store_result;
    __ adr(t, ExternalAddress(AbstractInterpreter::result_handler(T_OBJECT)));
    __ cmp(t, result_handler);
    __ br(Assembler::NE, no_oop);
    // retrieve result
    __ pop(ltos);
    __ cbz(r0, store_result);
    __ ldr(r0, Address(r0, 0));
    __ bind(store_result);
    __ str(r0, Address(rfp, frame::interpreter_frame_oop_temp_offset*wordSize));
    // keep stack depth as expected by pushing oop which will eventually be discarded
    __ push(ltos);
    __ bind(no_oop);
  }

  {
    Label no_reguard;
    __ lea(rscratch1, Address(rthread, in_bytes(JavaThread::stack_guard_state_offset())));
    __ ldrb(rscratch1, Address(rscratch1));
    __ cmp(rscratch1, JavaThread::stack_guard_yellow_disabled);
    __ br(Assembler::NE, no_reguard);

    __ pusha(); // XXX only save smashed registers
    __ mov(c_rarg0, rthread);
    __ mov(rscratch2, CAST_FROM_FN_PTR(address, SharedRuntime::reguard_yellow_pages));
    __ blrt(rscratch2, 0, 0, 0);
    __ popa(); // XXX only restore smashed registers
    __ bind(no_reguard);
  }

  // The method register is junk from after the thread_in_native transition
  // until here.  Also can't call_VM until the bcp has been
  // restored.  Need bcp for throwing exception below so get it now.
  __ get_method(rmethod);

  // restore bcp to have legal interpreter frame, i.e., bci == 0 <=>
  // rbcp == code_base()
  __ ldr(rbcp, Address(rmethod, Method::const_offset()));   // get ConstMethod*
  __ add(rbcp, rbcp, in_bytes(ConstMethod::codes_offset()));          // get codebase
  // handle exceptions (exception handling will handle unlocking!)
  {
    Label L;
    __ ldr(rscratch1, Address(rthread, Thread::pending_exception_offset()));
    __ cbz(rscratch1, L);
    // Note: At some point we may want to unify this with the code
    // used in call_VM_base(); i.e., we should use the
    // StubRoutines::forward_exception code. For now this doesn't work
    // here because the rsp is not correctly set at this point.
    __ MacroAssembler::call_VM(noreg,
                               CAST_FROM_FN_PTR(address,
                               InterpreterRuntime::throw_pending_exception));
    __ should_not_reach_here();
    __ bind(L);
  }

  // do unlocking if necessary
  {
    Label L;
    __ ldrw(t, Address(rmethod, Method::access_flags_offset()));
    __ tst(t, JVM_ACC_SYNCHRONIZED);
    __ br(Assembler::EQ, L);
    // the code below should be shared with interpreter macro
    // assembler implementation
    {
      Label unlock;
      // BasicObjectLock will be first in list, since this is a
      // synchronized method. However, need to check that the object
      // has not been unlocked by an explicit monitorexit bytecode.

      // monitor expect in c_rarg1 for slow unlock path
      __ lea (c_rarg1, Address(rfp,   // address of first monitor
                               (intptr_t)(frame::interpreter_frame_initial_sp_offset *
                                          wordSize - sizeof(BasicObjectLock))));

      __ ldr(t, Address(c_rarg1, BasicObjectLock::obj_offset_in_bytes()));
      __ cbnz(t, unlock);

      // Entry already unlocked, need to throw exception
      __ MacroAssembler::call_VM(noreg,
                                 CAST_FROM_FN_PTR(address,
                   InterpreterRuntime::throw_illegal_monitor_state_exception));
      __ should_not_reach_here();

      __ bind(unlock);
      __ unlock_object(c_rarg1);
    }
    __ bind(L);
  }

  // jvmti support
  // Note: This must happen _after_ handling/throwing any exceptions since
  //       the exception handler code notifies the runtime of method exits
  //       too. If this happens before, method entry/exit notifications are
  //       not properly paired (was bug - gri 11/22/99).
  __ notify_method_exit(vtos, InterpreterMacroAssembler::NotifyJVMTI);

  // restore potential result in r0:d0, call result handler to
  // restore potential result in ST0 & handle result

  __ pop(ltos);
  __ pop(dtos);

  __ blr(result_handler);

  // remove activation
  __ ldr(esp, Address(rfp,
                    frame::interpreter_frame_sender_sp_offset *
                    wordSize)); // get sender sp
  // remove frame anchor
  __ leave();

  // resture sender sp
  __ mov(sp, esp);

  __ ret(lr);

  if (inc_counter) {
    // Handle overflow of counter and compile method
    __ bind(invocation_counter_overflow);
    generate_counter_overflow(&continue_after_compile);
  }

  return entry_point;
}

//
// Generic interpreted method entry to (asm) interpreter
//
address InterpreterGenerator::generate_normal_entry(bool synchronized) {
  // determine code generation flags
  bool inc_counter  = UseCompiler || CountCompiledCalls || LogTouchedMethods;

  // rscratch1: sender sp
  address entry_point = __ pc();

  const Address constMethod(rmethod, Method::const_offset());
  const Address access_flags(rmethod, Method::access_flags_offset());
  const Address size_of_parameters(r3,
                                   ConstMethod::size_of_parameters_offset());
  const Address size_of_locals(r3, ConstMethod::size_of_locals_offset());

  // get parameter size (always needed)
  // need to load the const method first
  __ ldr(r3, constMethod);
  __ load_unsigned_short(r2, size_of_parameters);

  // r2: size of parameters

  __ load_unsigned_short(r3, size_of_locals); // get size of locals in words
  __ sub(r3, r3, r2); // r3 = no. of additional locals

  // see if we've got enough room on the stack for locals plus overhead.
  generate_stack_overflow_check();

  // compute beginning of parameters (rlocals)
  __ add(rlocals, esp, r2, ext::uxtx, 3);
  __ sub(rlocals, rlocals, wordSize);

  // Make room for locals
  __ sub(rscratch1, esp, r3, ext::uxtx, 3);
  __ andr(sp, rscratch1, -16);

  // r3 - # of additional locals
  // allocate space for locals
  // explicitly initialize locals
  {
    Label exit, loop;
    __ ands(zr, r3, r3);
    __ br(Assembler::LE, exit); // do nothing if r3 <= 0
    __ bind(loop);
    __ str(zr, Address(__ post(rscratch1, wordSize)));
    __ sub(r3, r3, 1); // until everything initialized
    __ cbnz(r3, loop);
    __ bind(exit);
  }

  // And the base dispatch table
  __ get_dispatch();

  // initialize fixed part of activation frame
  generate_fixed_frame(false);
#ifndef PRODUCT
  // tell the simulator that a method has been entered
  if (NotifySimulator) {
    __ notify(Assembler::method_entry);
  }
#endif
  // make sure method is not native & not abstract
#ifdef ASSERT
  __ ldrw(r0, access_flags);
  {
    Label L;
    __ tst(r0, JVM_ACC_NATIVE);
    __ br(Assembler::EQ, L);
    __ stop("tried to execute native method as non-native");
    __ bind(L);
  }
 {
    Label L;
    __ tst(r0, JVM_ACC_ABSTRACT);
    __ br(Assembler::EQ, L);
    __ stop("tried to execute abstract method in interpreter");
    __ bind(L);
  }
#endif

  // Since at this point in the method invocation the exception
  // handler would try to exit the monitor of synchronized methods
  // which hasn't been entered yet, we set the thread local variable
  // _do_not_unlock_if_synchronized to true. The remove_activation
  // will check this flag.

   const Address do_not_unlock_if_synchronized(rthread,
        in_bytes(JavaThread::do_not_unlock_if_synchronized_offset()));
  __ mov(rscratch2, true);
  __ strb(rscratch2, do_not_unlock_if_synchronized);

  // increment invocation count & check for overflow
  Label invocation_counter_overflow;
  Label profile_method;
  Label profile_method_continue;
  if (inc_counter) {
    generate_counter_incr(&invocation_counter_overflow,
                          &profile_method,
                          &profile_method_continue);
    if (ProfileInterpreter) {
      __ bind(profile_method_continue);
    }
  }

  Label continue_after_compile;
  __ bind(continue_after_compile);

  bang_stack_shadow_pages(false);

  // reset the _do_not_unlock_if_synchronized flag
  __ strb(zr, do_not_unlock_if_synchronized);

  // check for synchronized methods
  // Must happen AFTER invocation_counter check and stack overflow check,
  // so method is not locked if overflows.
  if (synchronized) {
    // Allocate monitor and lock method
    lock_method();
  } else {
    // no synchronization necessary
#ifdef ASSERT
    {
      Label L;
      __ ldrw(r0, access_flags);
      __ tst(r0, JVM_ACC_SYNCHRONIZED);
      __ br(Assembler::EQ, L);
      __ stop("method needs synchronization");
      __ bind(L);
    }
#endif
  }

  // start execution
#ifdef ASSERT
  {
    Label L;
     const Address monitor_block_top (rfp,
                 frame::interpreter_frame_monitor_block_top_offset * wordSize);
    __ ldr(rscratch1, monitor_block_top);
    __ cmp(esp, rscratch1);
    __ br(Assembler::EQ, L);
    __ stop("broken stack frame setup in interpreter");
    __ bind(L);
  }
#endif

  // jvmti support
  __ notify_method_entry();

  __ dispatch_next(vtos);

  // invocation counter overflow
  if (inc_counter) {
    if (ProfileInterpreter) {
      // We have decided to profile this method in the interpreter
      __ bind(profile_method);
      __ call_VM(noreg, CAST_FROM_FN_PTR(address, InterpreterRuntime::profile_method));
      __ set_method_data_pointer_for_bcp();
      // don't think we need this
      __ get_method(r1);
      __ b(profile_method_continue);
    }
    // Handle overflow of counter and compile method
    __ bind(invocation_counter_overflow);
    generate_counter_overflow(&continue_after_compile);
  }

  return entry_point;
}

=======
>>>>>>> 7ef8e195
// These should never be compiled since the interpreter will prefer
// the compiled version to the intrinsic version.
bool AbstractInterpreter::can_be_compiled(methodHandle m) {
  switch (method_kind(m)) {
    case Interpreter::java_lang_math_sin     : // fall thru
    case Interpreter::java_lang_math_cos     : // fall thru
    case Interpreter::java_lang_math_tan     : // fall thru
    case Interpreter::java_lang_math_abs     : // fall thru
    case Interpreter::java_lang_math_log     : // fall thru
    case Interpreter::java_lang_math_log10   : // fall thru
    case Interpreter::java_lang_math_sqrt    : // fall thru
    case Interpreter::java_lang_math_pow     : // fall thru
    case Interpreter::java_lang_math_exp     :
      return false;
    default:
      return true;
  }
}

// How much stack a method activation needs in words.
int AbstractInterpreter::size_top_interpreter_activation(Method* method) {
  const int entry_size = frame::interpreter_frame_monitor_size();

  // total overhead size: entry_size + (saved rfp thru expr stack
  // bottom).  be sure to change this if you add/subtract anything
  // to/from the overhead area
  const int overhead_size =
    -(frame::interpreter_frame_initial_sp_offset) + entry_size;

  const int stub_code = frame::entry_frame_after_call_words;
  const int method_stack = (method->max_locals() + method->max_stack()) *
                           Interpreter::stackElementWords;
  return (overhead_size + method_stack + stub_code);
}

// asm based interpreter deoptimization helpers
int AbstractInterpreter::size_activation(int max_stack,
                                         int temps,
                                         int extra_args,
                                         int monitors,
                                         int callee_params,
                                         int callee_locals,
                                         bool is_top_frame) {
  // Note: This calculation must exactly parallel the frame setup
  // in InterpreterGenerator::generate_method_entry.

  // fixed size of an interpreter frame:
  int overhead = frame::sender_sp_offset -
                 frame::interpreter_frame_initial_sp_offset;
  // Our locals were accounted for by the caller (or last_frame_adjust
  // on the transistion) Since the callee parameters already account
  // for the callee's params we only need to account for the extra
  // locals.
  int size = overhead +
         (callee_locals - callee_params)*Interpreter::stackElementWords +
         monitors * frame::interpreter_frame_monitor_size() +
         temps* Interpreter::stackElementWords + extra_args;

  // On AArch64 we always keep the stack pointer 16-aligned, so we
  // must round up here.
  size = round_to(size, 2);

  return size;
}

void AbstractInterpreter::layout_activation(Method* method,
                                            int tempcount,
                                            int popframe_extra_args,
                                            int moncount,
                                            int caller_actual_parameters,
                                            int callee_param_count,
                                            int callee_locals,
                                            frame* caller,
                                            frame* interpreter_frame,
                                            bool is_top_frame,
                                            bool is_bottom_frame) {
  // The frame interpreter_frame is guaranteed to be the right size,
  // as determined by a previous call to the size_activation() method.
  // It is also guaranteed to be walkable even though it is in a
  // skeletal state

  int max_locals = method->max_locals() * Interpreter::stackElementWords;
  int extra_locals = (method->max_locals() - method->size_of_parameters()) *
    Interpreter::stackElementWords;

#ifdef ASSERT
  assert(caller->sp() == interpreter_frame->sender_sp(), "Frame not properly walkable");
#endif

  interpreter_frame->interpreter_frame_set_method(method);
  // NOTE the difference in using sender_sp and
  // interpreter_frame_sender_sp interpreter_frame_sender_sp is
  // the original sp of the caller (the unextended_sp) and
  // sender_sp is fp+8/16 (32bit/64bit) XXX
  intptr_t* locals = interpreter_frame->sender_sp() + max_locals - 1;

#ifdef ASSERT
  if (caller->is_interpreted_frame()) {
    assert(locals < caller->fp() + frame::interpreter_frame_initial_sp_offset, "bad placement");
  }
#endif

  interpreter_frame->interpreter_frame_set_locals(locals);
  BasicObjectLock* montop = interpreter_frame->interpreter_frame_monitor_begin();
  BasicObjectLock* monbot = montop - moncount;
  interpreter_frame->interpreter_frame_set_monitor_end(monbot);

  // Set last_sp
  intptr_t*  esp = (intptr_t*) monbot -
    tempcount*Interpreter::stackElementWords -
    popframe_extra_args;
  interpreter_frame->interpreter_frame_set_last_sp(esp);

  // All frames but the initial (oldest) interpreter frame we fill in have
  // a value for sender_sp that allows walking the stack but isn't
  // truly correct. Correct the value here.
  if (extra_locals != 0 &&
      interpreter_frame->sender_sp() ==
      interpreter_frame->interpreter_frame_sender_sp()) {
    interpreter_frame->set_interpreter_frame_sender_sp(caller->sp() +
                                                       extra_locals);
  }
  *interpreter_frame->interpreter_frame_cache_addr() =
    method->constants()->cache();
}<|MERGE_RESOLUTION|>--- conflicted
+++ resolved
@@ -53,1198 +53,6 @@
   return i;
 }
 
-<<<<<<< HEAD
-
-address TemplateInterpreterGenerator::generate_result_handler_for(
-        BasicType type) {
-    address entry = __ pc();
-  switch (type) {
-  case T_BOOLEAN: __ uxtb(r0, r0);        break;
-  case T_CHAR   : __ uxth(r0, r0);       break;
-  case T_BYTE   : __ sxtb(r0, r0);        break;
-  case T_SHORT  : __ sxth(r0, r0);        break;
-  case T_INT    : __ uxtw(r0, r0);        break;  // FIXME: We almost certainly don't need this
-  case T_LONG   : /* nothing to do */        break;
-  case T_VOID   : /* nothing to do */        break;
-  case T_FLOAT  : /* nothing to do */        break;
-  case T_DOUBLE : /* nothing to do */        break;
-  case T_OBJECT :
-    // retrieve result from frame
-    __ ldr(r0, Address(rfp, frame::interpreter_frame_oop_temp_offset*wordSize));
-    // and verify it
-    __ verify_oop(r0);
-    break;
-  default       : ShouldNotReachHere();
-  }
-  __ ret(lr);                                  // return from result handler
-  return entry;
-}
-
-address TemplateInterpreterGenerator::generate_safept_entry_for(
-        TosState state,
-        address runtime_entry) {
-  address entry = __ pc();
-  __ push(state);
-  __ call_VM(noreg, runtime_entry);
-  __ membar(Assembler::AnyAny);
-  __ dispatch_via(vtos, Interpreter::_normal_table.table_for(vtos));
-  return entry;
-}
-
-// Helpers for commoning out cases in the various type of method entries.
-//
-
-
-// increment invocation count & check for overflow
-//
-// Note: checking for negative value instead of overflow
-//       so we have a 'sticky' overflow test
-//
-// rmethod: method
-//
-void InterpreterGenerator::generate_counter_incr(
-        Label* overflow,
-        Label* profile_method,
-        Label* profile_method_continue) {
-  Label done;
-  // Note: In tiered we increment either counters in Method* or in MDO depending if we're profiling or not.
-  if (TieredCompilation) {
-    int increment = InvocationCounter::count_increment;
-    Label no_mdo;
-    if (ProfileInterpreter) {
-      // Are we profiling?
-      __ ldr(r0, Address(rmethod, Method::method_data_offset()));
-      __ cbz(r0, no_mdo);
-      // Increment counter in the MDO
-      const Address mdo_invocation_counter(r0, in_bytes(MethodData::invocation_counter_offset()) +
-                                                in_bytes(InvocationCounter::counter_offset()));
-      const Address mask(r0, in_bytes(MethodData::invoke_mask_offset()));
-      __ increment_mask_and_jump(mdo_invocation_counter, increment, mask, rscratch1, rscratch2, false, Assembler::EQ, overflow);
-      __ b(done);
-    }
-    __ bind(no_mdo);
-    // Increment counter in MethodCounters
-    const Address invocation_counter(rscratch2,
-                  MethodCounters::invocation_counter_offset() +
-                  InvocationCounter::counter_offset());
-    __ get_method_counters(rmethod, rscratch2, done);
-    const Address mask(rscratch2, in_bytes(MethodCounters::invoke_mask_offset()));
-    __ increment_mask_and_jump(invocation_counter, increment, mask, rscratch1, r1, false, Assembler::EQ, overflow);
-    __ bind(done);
-  } else { // not TieredCompilation
-    const Address backedge_counter(rscratch2,
-                  MethodCounters::backedge_counter_offset() +
-                  InvocationCounter::counter_offset());
-    const Address invocation_counter(rscratch2,
-                  MethodCounters::invocation_counter_offset() +
-                  InvocationCounter::counter_offset());
-
-    __ get_method_counters(rmethod, rscratch2, done);
-
-    if (ProfileInterpreter) { // %%% Merge this into MethodData*
-      __ ldrw(r1, Address(rscratch2, MethodCounters::interpreter_invocation_counter_offset()));
-      __ addw(r1, r1, 1);
-      __ strw(r1, Address(rscratch2, MethodCounters::interpreter_invocation_counter_offset()));
-    }
-    // Update standard invocation counters
-    __ ldrw(r1, invocation_counter);
-    __ ldrw(r0, backedge_counter);
-
-    __ addw(r1, r1, InvocationCounter::count_increment);
-    __ andw(r0, r0, InvocationCounter::count_mask_value);
-
-    __ strw(r1, invocation_counter);
-    __ addw(r0, r0, r1);                // add both counters
-
-    // profile_method is non-null only for interpreted method so
-    // profile_method != NULL == !native_call
-
-    if (ProfileInterpreter && profile_method != NULL) {
-      // Test to see if we should create a method data oop
-      __ ldr(rscratch2, Address(rmethod, Method::method_counters_offset()));
-      __ ldrw(rscratch2, Address(rscratch2, in_bytes(MethodCounters::interpreter_profile_limit_offset())));
-      __ cmpw(r0, rscratch2);
-      __ br(Assembler::LT, *profile_method_continue);
-
-      // if no method data exists, go to profile_method
-      __ test_method_data_pointer(rscratch2, *profile_method);
-    }
-
-    {
-      __ ldr(rscratch2, Address(rmethod, Method::method_counters_offset()));
-      __ ldrw(rscratch2, Address(rscratch2, in_bytes(MethodCounters::interpreter_invocation_limit_offset())));
-      __ cmpw(r0, rscratch2);
-      __ br(Assembler::HS, *overflow);
-    }
-    __ bind(done);
-  }
-}
-
-void InterpreterGenerator::generate_counter_overflow(Label* do_continue) {
-
-  // Asm interpreter on entry
-  // On return (i.e. jump to entry_point) [ back to invocation of interpreter ]
-  // Everything as it was on entry
-
-  // InterpreterRuntime::frequency_counter_overflow takes two
-  // arguments, the first (thread) is passed by call_VM, the second
-  // indicates if the counter overflow occurs at a backwards branch
-  // (NULL bcp).  We pass zero for it.  The call returns the address
-  // of the verified entry point for the method or NULL if the
-  // compilation did not complete (either went background or bailed
-  // out).
-  __ mov(c_rarg1, 0);
-  __ call_VM(noreg,
-             CAST_FROM_FN_PTR(address,
-                              InterpreterRuntime::frequency_counter_overflow),
-             c_rarg1);
-
-  __ b(*do_continue);
-}
-
-// See if we've got enough room on the stack for locals plus overhead.
-// The expression stack grows down incrementally, so the normal guard
-// page mechanism will work for that.
-//
-// NOTE: Since the additional locals are also always pushed (wasn't
-// obvious in generate_method_entry) so the guard should work for them
-// too.
-//
-// Args:
-//      r3: number of additional locals this frame needs (what we must check)
-//      rmethod: Method*
-//
-// Kills:
-//      r0
-void InterpreterGenerator::generate_stack_overflow_check(void) {
-
-  // monitor entry size: see picture of stack set
-  // (generate_method_entry) and frame_amd64.hpp
-  const int entry_size = frame::interpreter_frame_monitor_size() * wordSize;
-
-  // total overhead size: entry_size + (saved rbp through expr stack
-  // bottom).  be sure to change this if you add/subtract anything
-  // to/from the overhead area
-  const int overhead_size =
-    -(frame::interpreter_frame_initial_sp_offset * wordSize) + entry_size;
-
-  const int page_size = os::vm_page_size();
-
-  Label after_frame_check;
-
-  // see if the frame is greater than one page in size. If so,
-  // then we need to verify there is enough stack space remaining
-  // for the additional locals.
-  //
-  // Note that we use SUBS rather than CMP here because the immediate
-  // field of this instruction may overflow.  SUBS can cope with this
-  // because it is a macro that will expand to some number of MOV
-  // instructions and a register operation.
-  __ subs(rscratch1, r3, (page_size - overhead_size) / Interpreter::stackElementSize);
-  __ br(Assembler::LS, after_frame_check);
-
-  // compute rsp as if this were going to be the last frame on
-  // the stack before the red zone
-
-  const Address stack_base(rthread, Thread::stack_base_offset());
-  const Address stack_size(rthread, Thread::stack_size_offset());
-
-  // locals + overhead, in bytes
-  __ mov(r0, overhead_size);
-  __ add(r0, r0, r3, Assembler::LSL, Interpreter::logStackElementSize);  // 2 slots per parameter.
-
-  __ ldr(rscratch1, stack_base);
-  __ ldr(rscratch2, stack_size);
-
-#ifdef ASSERT
-  Label stack_base_okay, stack_size_okay;
-  // verify that thread stack base is non-zero
-  __ cbnz(rscratch1, stack_base_okay);
-  __ stop("stack base is zero");
-  __ bind(stack_base_okay);
-  // verify that thread stack size is non-zero
-  __ cbnz(rscratch2, stack_size_okay);
-  __ stop("stack size is zero");
-  __ bind(stack_size_okay);
-#endif
-
-  // Add stack base to locals and subtract stack size
-  __ sub(rscratch1, rscratch1, rscratch2); // Stack limit
-  __ add(r0, r0, rscratch1);
-
-  // Use the maximum number of pages we might bang.
-  const int max_pages = StackShadowPages > (StackRedPages+StackYellowPages) ? StackShadowPages :
-                                                                              (StackRedPages+StackYellowPages);
-
-  // add in the red and yellow zone sizes
-  __ add(r0, r0, max_pages * page_size * 2);
-
-  // check against the current stack bottom
-  __ cmp(sp, r0);
-  __ br(Assembler::HI, after_frame_check);
-
-  // Remove the incoming args, peeling the machine SP back to where it
-  // was in the caller.  This is not strictly necessary, but unless we
-  // do so the stack frame may have a garbage FP; this ensures a
-  // correct call stack that we can always unwind.  The ANDR should be
-  // unnecessary because the sender SP in r13 is always aligned, but
-  // it doesn't hurt.
-  __ andr(sp, r13, -16);
-
-  // Note: the restored frame is not necessarily interpreted.
-  // Use the shared runtime version of the StackOverflowError.
-  assert(StubRoutines::throw_StackOverflowError_entry() != NULL, "stub not yet generated");
-  __ far_jump(RuntimeAddress(StubRoutines::throw_StackOverflowError_entry()));
-
-  // all done with frame size check
-  __ bind(after_frame_check);
-}
-
-// Allocate monitor and lock method (asm interpreter)
-//
-// Args:
-//      rmethod: Method*
-//      rlocals: locals
-//
-// Kills:
-//      r0
-//      c_rarg0, c_rarg1, c_rarg2, c_rarg3, ...(param regs)
-//      rscratch1, rscratch2 (scratch regs)
-void TemplateInterpreterGenerator::lock_method() {
-  // synchronize method
-  const Address access_flags(rmethod, Method::access_flags_offset());
-  const Address monitor_block_top(
-        rfp,
-        frame::interpreter_frame_monitor_block_top_offset * wordSize);
-  const int entry_size = frame::interpreter_frame_monitor_size() * wordSize;
-
-#ifdef ASSERT
-  {
-    Label L;
-    __ ldrw(r0, access_flags);
-    __ tst(r0, JVM_ACC_SYNCHRONIZED);
-    __ br(Assembler::NE, L);
-    __ stop("method doesn't need synchronization");
-    __ bind(L);
-  }
-#endif // ASSERT
-
-  // get synchronization object
-  {
-    const int mirror_offset = in_bytes(Klass::java_mirror_offset());
-    Label done;
-    __ ldrw(r0, access_flags);
-    __ tst(r0, JVM_ACC_STATIC);
-    // get receiver (assume this is frequent case)
-    __ ldr(r0, Address(rlocals, Interpreter::local_offset_in_bytes(0)));
-    __ br(Assembler::EQ, done);
-    __ ldr(r0, Address(rmethod, Method::const_offset()));
-    __ ldr(r0, Address(r0, ConstMethod::constants_offset()));
-    __ ldr(r0, Address(r0,
-                           ConstantPool::pool_holder_offset_in_bytes()));
-    __ ldr(r0, Address(r0, mirror_offset));
-
-#ifdef ASSERT
-    {
-      Label L;
-      __ cbnz(r0, L);
-      __ stop("synchronization object is NULL");
-      __ bind(L);
-    }
-#endif // ASSERT
-
-    __ bind(done);
-  }
-
-  // add space for monitor & lock
-  __ sub(sp, sp, entry_size); // add space for a monitor entry
-  __ sub(esp, esp, entry_size);
-  __ mov(rscratch1, esp);
-  __ str(rscratch1, monitor_block_top);  // set new monitor block top
-  // store object
-  __ str(r0, Address(esp, BasicObjectLock::obj_offset_in_bytes()));
-  __ mov(c_rarg1, esp); // object address
-  __ lock_object(c_rarg1);
-}
-
-// Generate a fixed interpreter frame. This is identical setup for
-// interpreted methods and for native methods hence the shared code.
-//
-// Args:
-//      lr: return address
-//      rmethod: Method*
-//      rlocals: pointer to locals
-//      rcpool: cp cache
-//      stack_pointer: previous sp
-void TemplateInterpreterGenerator::generate_fixed_frame(bool native_call) {
-  // initialize fixed part of activation frame
-  if (native_call) {
-    __ sub(esp, sp, 12 *  wordSize);
-    __ mov(rbcp, zr);
-    __ stp(esp, zr, Address(__ pre(sp, -12 * wordSize)));
-    // add 2 zero-initialized slots for native calls
-    __ stp(zr, zr, Address(sp, 10 * wordSize));
-  } else {
-    __ sub(esp, sp, 10 *  wordSize);
-    __ ldr(rscratch1, Address(rmethod, Method::const_offset()));      // get ConstMethod
-    __ add(rbcp, rscratch1, in_bytes(ConstMethod::codes_offset())); // get codebase
-    __ stp(esp, rbcp, Address(__ pre(sp, -10 * wordSize)));
-  }
-
-  if (ProfileInterpreter) {
-    Label method_data_continue;
-    __ ldr(rscratch1, Address(rmethod, Method::method_data_offset()));
-    __ cbz(rscratch1, method_data_continue);
-    __ lea(rscratch1, Address(rscratch1, in_bytes(MethodData::data_offset())));
-    __ bind(method_data_continue);
-    __ stp(rscratch1, rmethod, Address(sp, 4 * wordSize));  // save Method* and mdp (method data pointer)
-  } else {
-    __ stp(zr, rmethod, Address(sp, 4 * wordSize));        // save Method* (no mdp)
-  }
-
-  __ ldr(rcpool, Address(rmethod, Method::const_offset()));
-  __ ldr(rcpool, Address(rcpool, ConstMethod::constants_offset()));
-  __ ldr(rcpool, Address(rcpool, ConstantPool::cache_offset_in_bytes()));
-  __ stp(rlocals, rcpool, Address(sp, 2 * wordSize));
-
-  __ stp(rfp, lr, Address(sp, 8 * wordSize));
-  __ lea(rfp, Address(sp, 8 * wordSize));
-
-  // set sender sp
-  // leave last_sp as null
-  __ stp(zr, r13, Address(sp, 6 * wordSize));
-
-  // Move SP out of the way
-  if (! native_call) {
-    __ ldr(rscratch1, Address(rmethod, Method::const_offset()));
-    __ ldrh(rscratch1, Address(rscratch1, ConstMethod::max_stack_offset()));
-    __ add(rscratch1, rscratch1, frame::interpreter_frame_monitor_size() + 2);
-    __ sub(rscratch1, sp, rscratch1, ext::uxtw, 3);
-    __ andr(sp, rscratch1, -16);
-  }
-}
-
-// End of helpers
-
-// Various method entries
-//------------------------------------------------------------------------------------------------------------------------
-//
-//
-
-// Method entry for java.lang.ref.Reference.get.
-address InterpreterGenerator::generate_Reference_get_entry(void) {
-#if INCLUDE_ALL_GCS
-  // Code: _aload_0, _getfield, _areturn
-  // parameter size = 1
-  //
-  // The code that gets generated by this routine is split into 2 parts:
-  //    1. The "intrinsified" code for G1 (or any SATB based GC),
-  //    2. The slow path - which is an expansion of the regular method entry.
-  //
-  // Notes:-
-  // * In the G1 code we do not check whether we need to block for
-  //   a safepoint. If G1 is enabled then we must execute the specialized
-  //   code for Reference.get (except when the Reference object is null)
-  //   so that we can log the value in the referent field with an SATB
-  //   update buffer.
-  //   If the code for the getfield template is modified so that the
-  //   G1 pre-barrier code is executed when the current method is
-  //   Reference.get() then going through the normal method entry
-  //   will be fine.
-  // * The G1 code can, however, check the receiver object (the instance
-  //   of java.lang.Reference) and jump to the slow path if null. If the
-  //   Reference object is null then we obviously cannot fetch the referent
-  //   and so we don't need to call the G1 pre-barrier. Thus we can use the
-  //   regular method entry code to generate the NPE.
-  //
-  // This code is based on generate_accessor_enty.
-  //
-  // rmethod: Method*
-  // r13: senderSP must preserve for slow path, set SP to it on fast path
-
-  address entry = __ pc();
-
-  const int referent_offset = java_lang_ref_Reference::referent_offset;
-  guarantee(referent_offset > 0, "referent offset not initialized");
-
-  if (UseG1GC) {
-    Label slow_path;
-    const Register local_0 = c_rarg0;
-    // Check if local 0 != NULL
-    // If the receiver is null then it is OK to jump to the slow path.
-    __ ldr(local_0, Address(esp, 0));
-    __ cbz(local_0, slow_path);
-
-
-    // Load the value of the referent field.
-    const Address field_address(local_0, referent_offset);
-    __ load_heap_oop(local_0, field_address);
-
-    // Generate the G1 pre-barrier code to log the value of
-    // the referent field in an SATB buffer.
-    __ enter(); // g1_write may call runtime
-    __ g1_write_barrier_pre(noreg /* obj */,
-                            local_0 /* pre_val */,
-                            rthread /* thread */,
-                            rscratch2 /* tmp */,
-                            true /* tosca_live */,
-                            true /* expand_call */);
-    __ leave();
-    // areturn
-    __ andr(sp, r13, -16);  // done with stack
-    __ ret(lr);
-
-    // generate a vanilla interpreter entry as the slow path
-    __ bind(slow_path);
-    __ jump_to_entry(Interpreter::entry_for_kind(Interpreter::zerolocals));
-    return entry;
-  }
-#endif // INCLUDE_ALL_GCS
-
-  // If G1 is not enabled then attempt to go through the accessor entry point
-  // Reference.get is an accessor
-  return generate_accessor_entry();
-}
-
-/**
- * Method entry for static native methods:
- *   int java.util.zip.CRC32.update(int crc, int b)
- */
-address InterpreterGenerator::generate_CRC32_update_entry() {
-  if (UseCRC32Intrinsics) {
-    address entry = __ pc();
-
-    // rmethod: Method*
-    // r13: senderSP must preserved for slow path
-    // esp: args
-
-    Label slow_path;
-    // If we need a safepoint check, generate full interpreter entry.
-    ExternalAddress state(SafepointSynchronize::address_of_state());
-    unsigned long offset;
-    __ adrp(rscratch1, ExternalAddress(SafepointSynchronize::address_of_state()), offset);
-    __ ldrw(rscratch1, Address(rscratch1, offset));
-    assert(SafepointSynchronize::_not_synchronized == 0, "rewrite this code");
-    __ cbnz(rscratch1, slow_path);
-
-    // We don't generate local frame and don't align stack because
-    // we call stub code and there is no safepoint on this path.
-
-    // Load parameters
-    const Register crc = c_rarg0;  // crc
-    const Register val = c_rarg1;  // source java byte value
-    const Register tbl = c_rarg2;  // scratch
-
-    // Arguments are reversed on java expression stack
-    __ ldrw(val, Address(esp, 0));              // byte value
-    __ ldrw(crc, Address(esp, wordSize));       // Initial CRC
-
-    __ adrp(tbl, ExternalAddress(StubRoutines::crc_table_addr()), offset);
-    __ add(tbl, tbl, offset);
-
-    __ ornw(crc, zr, crc); // ~crc
-    __ update_byte_crc32(crc, val, tbl);
-    __ ornw(crc, zr, crc); // ~crc
-
-    // result in c_rarg0
-
-    __ andr(sp, r13, -16);
-    __ ret(lr);
-
-    // generate a vanilla native entry as the slow path
-    __ bind(slow_path);
-    __ jump_to_entry(Interpreter::entry_for_kind(Interpreter::native));
-    return entry;
-  }
-  return NULL;
-}
-
-/**
- * Method entry for static native methods:
- *   int java.util.zip.CRC32.updateBytes(int crc, byte[] b, int off, int len)
- *   int java.util.zip.CRC32.updateByteBuffer(int crc, long buf, int off, int len)
- */
-address InterpreterGenerator::generate_CRC32_updateBytes_entry(AbstractInterpreter::MethodKind kind) {
-  if (UseCRC32Intrinsics) {
-    address entry = __ pc();
-
-    // rmethod,: Method*
-    // r13: senderSP must preserved for slow path
-
-    Label slow_path;
-    // If we need a safepoint check, generate full interpreter entry.
-    ExternalAddress state(SafepointSynchronize::address_of_state());
-    unsigned long offset;
-    __ adrp(rscratch1, ExternalAddress(SafepointSynchronize::address_of_state()), offset);
-    __ ldrw(rscratch1, Address(rscratch1, offset));
-    assert(SafepointSynchronize::_not_synchronized == 0, "rewrite this code");
-    __ cbnz(rscratch1, slow_path);
-
-    // We don't generate local frame and don't align stack because
-    // we call stub code and there is no safepoint on this path.
-
-    // Load parameters
-    const Register crc = c_rarg0;  // crc
-    const Register buf = c_rarg1;  // source java byte array address
-    const Register len = c_rarg2;  // length
-    const Register off = len;      // offset (never overlaps with 'len')
-
-    // Arguments are reversed on java expression stack
-    // Calculate address of start element
-    if (kind == Interpreter::java_util_zip_CRC32_updateByteBuffer) {
-      __ ldr(buf, Address(esp, 2*wordSize)); // long buf
-      __ ldrw(off, Address(esp, wordSize)); // offset
-      __ add(buf, buf, off); // + offset
-      __ ldrw(crc,   Address(esp, 4*wordSize)); // Initial CRC
-    } else {
-      __ ldr(buf, Address(esp, 2*wordSize)); // byte[] array
-      __ add(buf, buf, arrayOopDesc::base_offset_in_bytes(T_BYTE)); // + header size
-      __ ldrw(off, Address(esp, wordSize)); // offset
-      __ add(buf, buf, off); // + offset
-      __ ldrw(crc,   Address(esp, 3*wordSize)); // Initial CRC
-    }
-    // Can now load 'len' since we're finished with 'off'
-    __ ldrw(len, Address(esp, 0x0)); // Length
-
-    __ andr(sp, r13, -16); // Restore the caller's SP
-
-    // We are frameless so we can just jump to the stub.
-    __ b(CAST_FROM_FN_PTR(address, StubRoutines::updateBytesCRC32()));
-
-    // generate a vanilla native entry as the slow path
-    __ bind(slow_path);
-    __ jump_to_entry(Interpreter::entry_for_kind(Interpreter::native));
-    return entry;
-  }
-  return NULL;
-}
-
-void InterpreterGenerator::bang_stack_shadow_pages(bool native_call) {
-  // Bang each page in the shadow zone. We can't assume it's been done for
-  // an interpreter frame with greater than a page of locals, so each page
-  // needs to be checked.  Only true for non-native.
-  if (UseStackBanging) {
-    const int start_page = native_call ? StackShadowPages : 1;
-    const int page_size = os::vm_page_size();
-    for (int pages = start_page; pages <= StackShadowPages ; pages++) {
-      __ sub(rscratch2, sp, pages*page_size);
-      __ str(zr, Address(rscratch2));
-    }
-  }
-}
-
-
-// Interpreter stub for calling a native method. (asm interpreter)
-// This sets up a somewhat different looking stack for calling the
-// native method than the typical interpreter frame setup.
-address InterpreterGenerator::generate_native_entry(bool synchronized) {
-  // determine code generation flags
-  bool inc_counter  = UseCompiler || CountCompiledCalls || LogTouchedMethods;
-
-  // r1: Method*
-  // rscratch1: sender sp
-
-  address entry_point = __ pc();
-
-  const Address constMethod       (rmethod, Method::const_offset());
-  const Address access_flags      (rmethod, Method::access_flags_offset());
-  const Address size_of_parameters(r2, ConstMethod::
-                                       size_of_parameters_offset());
-
-  // get parameter size (always needed)
-  __ ldr(r2, constMethod);
-  __ load_unsigned_short(r2, size_of_parameters);
-
-  // native calls don't need the stack size check since they have no
-  // expression stack and the arguments are already on the stack and
-  // we only add a handful of words to the stack
-
-  // rmethod: Method*
-  // r2: size of parameters
-  // rscratch1: sender sp
-
-  // for natives the size of locals is zero
-
-  // compute beginning of parameters (rlocals)
-  __ add(rlocals, esp, r2, ext::uxtx, 3);
-  __ add(rlocals, rlocals, -wordSize);
-
-  // Pull SP back to minimum size: this avoids holes in the stack
-  __ andr(sp, esp, -16);
-
-  // initialize fixed part of activation frame
-  generate_fixed_frame(true);
-#ifndef PRODUCT
-  // tell the simulator that a method has been entered
-  if (NotifySimulator) {
-    __ notify(Assembler::method_entry);
-  }
-#endif
-
-  // make sure method is native & not abstract
-#ifdef ASSERT
-  __ ldrw(r0, access_flags);
-  {
-    Label L;
-    __ tst(r0, JVM_ACC_NATIVE);
-    __ br(Assembler::NE, L);
-    __ stop("tried to execute non-native method as native");
-    __ bind(L);
-  }
-  {
-    Label L;
-    __ tst(r0, JVM_ACC_ABSTRACT);
-    __ br(Assembler::EQ, L);
-    __ stop("tried to execute abstract method in interpreter");
-    __ bind(L);
-  }
-#endif
-
-  // Since at this point in the method invocation the exception
-  // handler would try to exit the monitor of synchronized methods
-  // which hasn't been entered yet, we set the thread local variable
-  // _do_not_unlock_if_synchronized to true. The remove_activation
-  // will check this flag.
-
-   const Address do_not_unlock_if_synchronized(rthread,
-        in_bytes(JavaThread::do_not_unlock_if_synchronized_offset()));
-  __ mov(rscratch2, true);
-  __ strb(rscratch2, do_not_unlock_if_synchronized);
-
-  // increment invocation count & check for overflow
-  Label invocation_counter_overflow;
-  if (inc_counter) {
-    generate_counter_incr(&invocation_counter_overflow, NULL, NULL);
-  }
-
-  Label continue_after_compile;
-  __ bind(continue_after_compile);
-
-  bang_stack_shadow_pages(true);
-
-  // reset the _do_not_unlock_if_synchronized flag
-  __ strb(zr, do_not_unlock_if_synchronized);
-
-  // check for synchronized methods
-  // Must happen AFTER invocation_counter check and stack overflow check,
-  // so method is not locked if overflows.
-  if (synchronized) {
-    lock_method();
-  } else {
-    // no synchronization necessary
-#ifdef ASSERT
-    {
-      Label L;
-      __ ldrw(r0, access_flags);
-      __ tst(r0, JVM_ACC_SYNCHRONIZED);
-      __ br(Assembler::EQ, L);
-      __ stop("method needs synchronization");
-      __ bind(L);
-    }
-#endif
-  }
-
-  // start execution
-#ifdef ASSERT
-  {
-    Label L;
-    const Address monitor_block_top(rfp,
-                 frame::interpreter_frame_monitor_block_top_offset * wordSize);
-    __ ldr(rscratch1, monitor_block_top);
-    __ cmp(esp, rscratch1);
-    __ br(Assembler::EQ, L);
-    __ stop("broken stack frame setup in interpreter");
-    __ bind(L);
-  }
-#endif
-
-  // jvmti support
-  __ notify_method_entry();
-
-  // work registers
-  const Register t = r17;
-  const Register result_handler = r19;
-
-  // allocate space for parameters
-  __ ldr(t, Address(rmethod, Method::const_offset()));
-  __ load_unsigned_short(t, Address(t, ConstMethod::size_of_parameters_offset()));
-
-  __ sub(rscratch1, esp, t, ext::uxtx, Interpreter::logStackElementSize);
-  __ andr(sp, rscratch1, -16);
-  __ mov(esp, rscratch1);
-
-  // get signature handler
-  {
-    Label L;
-    __ ldr(t, Address(rmethod, Method::signature_handler_offset()));
-    __ cbnz(t, L);
-    __ call_VM(noreg,
-               CAST_FROM_FN_PTR(address,
-                                InterpreterRuntime::prepare_native_call),
-               rmethod);
-    __ ldr(t, Address(rmethod, Method::signature_handler_offset()));
-    __ bind(L);
-  }
-
-  // call signature handler
-  assert(InterpreterRuntime::SignatureHandlerGenerator::from() == rlocals,
-         "adjust this code");
-  assert(InterpreterRuntime::SignatureHandlerGenerator::to() == sp,
-         "adjust this code");
-  assert(InterpreterRuntime::SignatureHandlerGenerator::temp() == rscratch1,
-          "adjust this code");
-
-  // The generated handlers do not touch rmethod (the method).
-  // However, large signatures cannot be cached and are generated
-  // each time here.  The slow-path generator can do a GC on return,
-  // so we must reload it after the call.
-  __ blr(t);
-  __ get_method(rmethod);        // slow path can do a GC, reload rmethod
-
-
-  // result handler is in r0
-  // set result handler
-  __ mov(result_handler, r0);
-  // pass mirror handle if static call
-  {
-    Label L;
-    const int mirror_offset = in_bytes(Klass::java_mirror_offset());
-    __ ldrw(t, Address(rmethod, Method::access_flags_offset()));
-    __ tst(t, JVM_ACC_STATIC);
-    __ br(Assembler::EQ, L);
-    // get mirror
-    __ ldr(t, Address(rmethod, Method::const_offset()));
-    __ ldr(t, Address(t, ConstMethod::constants_offset()));
-    __ ldr(t, Address(t, ConstantPool::pool_holder_offset_in_bytes()));
-    __ ldr(t, Address(t, mirror_offset));
-    // copy mirror into activation frame
-    __ str(t, Address(rfp, frame::interpreter_frame_oop_temp_offset * wordSize));
-    // pass handle to mirror
-    __ add(c_rarg1, rfp, frame::interpreter_frame_oop_temp_offset * wordSize);
-    __ bind(L);
-  }
-
-  // get native function entry point in r10
-  {
-    Label L;
-    __ ldr(r10, Address(rmethod, Method::native_function_offset()));
-    address unsatisfied = (SharedRuntime::native_method_throw_unsatisfied_link_error_entry());
-    __ mov(rscratch2, unsatisfied);
-    __ ldr(rscratch2, rscratch2);
-    __ cmp(r10, rscratch2);
-    __ br(Assembler::NE, L);
-    __ call_VM(noreg,
-               CAST_FROM_FN_PTR(address,
-                                InterpreterRuntime::prepare_native_call),
-               rmethod);
-    __ get_method(rmethod);
-    __ ldr(r10, Address(rmethod, Method::native_function_offset()));
-    __ bind(L);
-  }
-
-  // pass JNIEnv
-  __ add(c_rarg0, rthread, in_bytes(JavaThread::jni_environment_offset()));
-
-  // It is enough that the pc() points into the right code
-  // segment. It does not have to be the correct return pc.
-  __ set_last_Java_frame(esp, rfp, (address)NULL, rscratch1);
-
-  // change thread state
-#ifdef ASSERT
-  {
-    Label L;
-    __ ldrw(t, Address(rthread, JavaThread::thread_state_offset()));
-    __ cmp(t, _thread_in_Java);
-    __ br(Assembler::EQ, L);
-    __ stop("Wrong thread state in native stub");
-    __ bind(L);
-  }
-#endif
-
-  // Change state to native
-  __ mov(rscratch1, _thread_in_native);
-  __ lea(rscratch2, Address(rthread, JavaThread::thread_state_offset()));
-  __ stlrw(rscratch1, rscratch2);
-
-  // Call the native method.
-  __ blrt(r10, rscratch1);
-  __ maybe_isb();
-  __ get_method(rmethod);
-  // result potentially in r0 or v0
-
-  // make room for the pushes we're about to do
-  __ sub(rscratch1, esp, 4 * wordSize);
-  __ andr(sp, rscratch1, -16);
-
-  // NOTE: The order of these pushes is known to frame::interpreter_frame_result
-  // in order to extract the result of a method call. If the order of these
-  // pushes change or anything else is added to the stack then the code in
-  // interpreter_frame_result must also change.
-  __ push(dtos);
-  __ push(ltos);
-
-  // change thread state
-  __ mov(rscratch1, _thread_in_native_trans);
-  __ lea(rscratch2, Address(rthread, JavaThread::thread_state_offset()));
-  __ stlrw(rscratch1, rscratch2);
-
-  if (os::is_MP()) {
-    if (UseMembar) {
-      // Force this write out before the read below
-      __ dsb(Assembler::SY);
-    } else {
-      // Write serialization page so VM thread can do a pseudo remote membar.
-      // We use the current thread pointer to calculate a thread specific
-      // offset to write to within the page. This minimizes bus traffic
-      // due to cache line collision.
-      __ serialize_memory(rthread, rscratch2);
-    }
-  }
-
-  // check for safepoint operation in progress and/or pending suspend requests
-  {
-    Label Continue;
-    {
-      unsigned long offset;
-      __ adrp(rscratch2, SafepointSynchronize::address_of_state(), offset);
-      __ ldrw(rscratch2, Address(rscratch2, offset));
-    }
-    assert(SafepointSynchronize::_not_synchronized == 0,
-           "SafepointSynchronize::_not_synchronized");
-    Label L;
-    __ cbnz(rscratch2, L);
-    __ ldrw(rscratch2, Address(rthread, JavaThread::suspend_flags_offset()));
-    __ cbz(rscratch2, Continue);
-    __ bind(L);
-
-    // Don't use call_VM as it will see a possible pending exception
-    // and forward it and never return here preventing us from
-    // clearing _last_native_pc down below. So we do a runtime call by
-    // hand.
-    //
-    __ mov(c_rarg0, rthread);
-    __ mov(rscratch2, CAST_FROM_FN_PTR(address, JavaThread::check_special_condition_for_native_trans));
-    __ blrt(rscratch2, 1, 0, 0);
-    __ maybe_isb();
-    __ get_method(rmethod);
-    __ reinit_heapbase();
-    __ bind(Continue);
-  }
-
-  // change thread state
-  __ mov(rscratch1, _thread_in_Java);
-  __ lea(rscratch2, Address(rthread, JavaThread::thread_state_offset()));
-  __ stlrw(rscratch1, rscratch2);
-
-  // reset_last_Java_frame
-  __ reset_last_Java_frame(true, true);
-
-  // reset handle block
-  __ ldr(t, Address(rthread, JavaThread::active_handles_offset()));
-  __ str(zr, Address(t, JNIHandleBlock::top_offset_in_bytes()));
-
-  // If result is an oop unbox and store it in frame where gc will see it
-  // and result handler will pick it up
-
-  {
-    Label no_oop, store_result;
-    __ adr(t, ExternalAddress(AbstractInterpreter::result_handler(T_OBJECT)));
-    __ cmp(t, result_handler);
-    __ br(Assembler::NE, no_oop);
-    // retrieve result
-    __ pop(ltos);
-    __ cbz(r0, store_result);
-    __ ldr(r0, Address(r0, 0));
-    __ bind(store_result);
-    __ str(r0, Address(rfp, frame::interpreter_frame_oop_temp_offset*wordSize));
-    // keep stack depth as expected by pushing oop which will eventually be discarded
-    __ push(ltos);
-    __ bind(no_oop);
-  }
-
-  {
-    Label no_reguard;
-    __ lea(rscratch1, Address(rthread, in_bytes(JavaThread::stack_guard_state_offset())));
-    __ ldrb(rscratch1, Address(rscratch1));
-    __ cmp(rscratch1, JavaThread::stack_guard_yellow_disabled);
-    __ br(Assembler::NE, no_reguard);
-
-    __ pusha(); // XXX only save smashed registers
-    __ mov(c_rarg0, rthread);
-    __ mov(rscratch2, CAST_FROM_FN_PTR(address, SharedRuntime::reguard_yellow_pages));
-    __ blrt(rscratch2, 0, 0, 0);
-    __ popa(); // XXX only restore smashed registers
-    __ bind(no_reguard);
-  }
-
-  // The method register is junk from after the thread_in_native transition
-  // until here.  Also can't call_VM until the bcp has been
-  // restored.  Need bcp for throwing exception below so get it now.
-  __ get_method(rmethod);
-
-  // restore bcp to have legal interpreter frame, i.e., bci == 0 <=>
-  // rbcp == code_base()
-  __ ldr(rbcp, Address(rmethod, Method::const_offset()));   // get ConstMethod*
-  __ add(rbcp, rbcp, in_bytes(ConstMethod::codes_offset()));          // get codebase
-  // handle exceptions (exception handling will handle unlocking!)
-  {
-    Label L;
-    __ ldr(rscratch1, Address(rthread, Thread::pending_exception_offset()));
-    __ cbz(rscratch1, L);
-    // Note: At some point we may want to unify this with the code
-    // used in call_VM_base(); i.e., we should use the
-    // StubRoutines::forward_exception code. For now this doesn't work
-    // here because the rsp is not correctly set at this point.
-    __ MacroAssembler::call_VM(noreg,
-                               CAST_FROM_FN_PTR(address,
-                               InterpreterRuntime::throw_pending_exception));
-    __ should_not_reach_here();
-    __ bind(L);
-  }
-
-  // do unlocking if necessary
-  {
-    Label L;
-    __ ldrw(t, Address(rmethod, Method::access_flags_offset()));
-    __ tst(t, JVM_ACC_SYNCHRONIZED);
-    __ br(Assembler::EQ, L);
-    // the code below should be shared with interpreter macro
-    // assembler implementation
-    {
-      Label unlock;
-      // BasicObjectLock will be first in list, since this is a
-      // synchronized method. However, need to check that the object
-      // has not been unlocked by an explicit monitorexit bytecode.
-
-      // monitor expect in c_rarg1 for slow unlock path
-      __ lea (c_rarg1, Address(rfp,   // address of first monitor
-                               (intptr_t)(frame::interpreter_frame_initial_sp_offset *
-                                          wordSize - sizeof(BasicObjectLock))));
-
-      __ ldr(t, Address(c_rarg1, BasicObjectLock::obj_offset_in_bytes()));
-      __ cbnz(t, unlock);
-
-      // Entry already unlocked, need to throw exception
-      __ MacroAssembler::call_VM(noreg,
-                                 CAST_FROM_FN_PTR(address,
-                   InterpreterRuntime::throw_illegal_monitor_state_exception));
-      __ should_not_reach_here();
-
-      __ bind(unlock);
-      __ unlock_object(c_rarg1);
-    }
-    __ bind(L);
-  }
-
-  // jvmti support
-  // Note: This must happen _after_ handling/throwing any exceptions since
-  //       the exception handler code notifies the runtime of method exits
-  //       too. If this happens before, method entry/exit notifications are
-  //       not properly paired (was bug - gri 11/22/99).
-  __ notify_method_exit(vtos, InterpreterMacroAssembler::NotifyJVMTI);
-
-  // restore potential result in r0:d0, call result handler to
-  // restore potential result in ST0 & handle result
-
-  __ pop(ltos);
-  __ pop(dtos);
-
-  __ blr(result_handler);
-
-  // remove activation
-  __ ldr(esp, Address(rfp,
-                    frame::interpreter_frame_sender_sp_offset *
-                    wordSize)); // get sender sp
-  // remove frame anchor
-  __ leave();
-
-  // resture sender sp
-  __ mov(sp, esp);
-
-  __ ret(lr);
-
-  if (inc_counter) {
-    // Handle overflow of counter and compile method
-    __ bind(invocation_counter_overflow);
-    generate_counter_overflow(&continue_after_compile);
-  }
-
-  return entry_point;
-}
-
-//
-// Generic interpreted method entry to (asm) interpreter
-//
-address InterpreterGenerator::generate_normal_entry(bool synchronized) {
-  // determine code generation flags
-  bool inc_counter  = UseCompiler || CountCompiledCalls || LogTouchedMethods;
-
-  // rscratch1: sender sp
-  address entry_point = __ pc();
-
-  const Address constMethod(rmethod, Method::const_offset());
-  const Address access_flags(rmethod, Method::access_flags_offset());
-  const Address size_of_parameters(r3,
-                                   ConstMethod::size_of_parameters_offset());
-  const Address size_of_locals(r3, ConstMethod::size_of_locals_offset());
-
-  // get parameter size (always needed)
-  // need to load the const method first
-  __ ldr(r3, constMethod);
-  __ load_unsigned_short(r2, size_of_parameters);
-
-  // r2: size of parameters
-
-  __ load_unsigned_short(r3, size_of_locals); // get size of locals in words
-  __ sub(r3, r3, r2); // r3 = no. of additional locals
-
-  // see if we've got enough room on the stack for locals plus overhead.
-  generate_stack_overflow_check();
-
-  // compute beginning of parameters (rlocals)
-  __ add(rlocals, esp, r2, ext::uxtx, 3);
-  __ sub(rlocals, rlocals, wordSize);
-
-  // Make room for locals
-  __ sub(rscratch1, esp, r3, ext::uxtx, 3);
-  __ andr(sp, rscratch1, -16);
-
-  // r3 - # of additional locals
-  // allocate space for locals
-  // explicitly initialize locals
-  {
-    Label exit, loop;
-    __ ands(zr, r3, r3);
-    __ br(Assembler::LE, exit); // do nothing if r3 <= 0
-    __ bind(loop);
-    __ str(zr, Address(__ post(rscratch1, wordSize)));
-    __ sub(r3, r3, 1); // until everything initialized
-    __ cbnz(r3, loop);
-    __ bind(exit);
-  }
-
-  // And the base dispatch table
-  __ get_dispatch();
-
-  // initialize fixed part of activation frame
-  generate_fixed_frame(false);
-#ifndef PRODUCT
-  // tell the simulator that a method has been entered
-  if (NotifySimulator) {
-    __ notify(Assembler::method_entry);
-  }
-#endif
-  // make sure method is not native & not abstract
-#ifdef ASSERT
-  __ ldrw(r0, access_flags);
-  {
-    Label L;
-    __ tst(r0, JVM_ACC_NATIVE);
-    __ br(Assembler::EQ, L);
-    __ stop("tried to execute native method as non-native");
-    __ bind(L);
-  }
- {
-    Label L;
-    __ tst(r0, JVM_ACC_ABSTRACT);
-    __ br(Assembler::EQ, L);
-    __ stop("tried to execute abstract method in interpreter");
-    __ bind(L);
-  }
-#endif
-
-  // Since at this point in the method invocation the exception
-  // handler would try to exit the monitor of synchronized methods
-  // which hasn't been entered yet, we set the thread local variable
-  // _do_not_unlock_if_synchronized to true. The remove_activation
-  // will check this flag.
-
-   const Address do_not_unlock_if_synchronized(rthread,
-        in_bytes(JavaThread::do_not_unlock_if_synchronized_offset()));
-  __ mov(rscratch2, true);
-  __ strb(rscratch2, do_not_unlock_if_synchronized);
-
-  // increment invocation count & check for overflow
-  Label invocation_counter_overflow;
-  Label profile_method;
-  Label profile_method_continue;
-  if (inc_counter) {
-    generate_counter_incr(&invocation_counter_overflow,
-                          &profile_method,
-                          &profile_method_continue);
-    if (ProfileInterpreter) {
-      __ bind(profile_method_continue);
-    }
-  }
-
-  Label continue_after_compile;
-  __ bind(continue_after_compile);
-
-  bang_stack_shadow_pages(false);
-
-  // reset the _do_not_unlock_if_synchronized flag
-  __ strb(zr, do_not_unlock_if_synchronized);
-
-  // check for synchronized methods
-  // Must happen AFTER invocation_counter check and stack overflow check,
-  // so method is not locked if overflows.
-  if (synchronized) {
-    // Allocate monitor and lock method
-    lock_method();
-  } else {
-    // no synchronization necessary
-#ifdef ASSERT
-    {
-      Label L;
-      __ ldrw(r0, access_flags);
-      __ tst(r0, JVM_ACC_SYNCHRONIZED);
-      __ br(Assembler::EQ, L);
-      __ stop("method needs synchronization");
-      __ bind(L);
-    }
-#endif
-  }
-
-  // start execution
-#ifdef ASSERT
-  {
-    Label L;
-     const Address monitor_block_top (rfp,
-                 frame::interpreter_frame_monitor_block_top_offset * wordSize);
-    __ ldr(rscratch1, monitor_block_top);
-    __ cmp(esp, rscratch1);
-    __ br(Assembler::EQ, L);
-    __ stop("broken stack frame setup in interpreter");
-    __ bind(L);
-  }
-#endif
-
-  // jvmti support
-  __ notify_method_entry();
-
-  __ dispatch_next(vtos);
-
-  // invocation counter overflow
-  if (inc_counter) {
-    if (ProfileInterpreter) {
-      // We have decided to profile this method in the interpreter
-      __ bind(profile_method);
-      __ call_VM(noreg, CAST_FROM_FN_PTR(address, InterpreterRuntime::profile_method));
-      __ set_method_data_pointer_for_bcp();
-      // don't think we need this
-      __ get_method(r1);
-      __ b(profile_method_continue);
-    }
-    // Handle overflow of counter and compile method
-    __ bind(invocation_counter_overflow);
-    generate_counter_overflow(&continue_after_compile);
-  }
-
-  return entry_point;
-}
-
-=======
->>>>>>> 7ef8e195
 // These should never be compiled since the interpreter will prefer
 // the compiled version to the intrinsic version.
 bool AbstractInterpreter::can_be_compiled(methodHandle m) {
